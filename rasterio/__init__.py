# rasterio
from __future__ import absolute_import

from collections import namedtuple
import logging

from rasterio._base import eval_window, window_shape, window_index
from rasterio._drivers import driver_count, GDALEnv
import rasterio.dtypes
from rasterio.dtypes import (
    bool_, ubyte, uint8, uint16, int16, uint32, int32, float32, float64,
    complex_)
from rasterio.five import string_types
from rasterio.profiles import default_gtiff_profile
from rasterio.transform import Affine, guard_transform
from rasterio import windows

# These modules are imported from the Cython extensions, but are also import
# here to help tools like cx_Freeze find them automatically
from rasterio import _err, coords, enums, vfs

# Classes in rasterio._io are imported below just before we need them.

__all__ = [
    'band', 'open', 'drivers', 'copy', 'pad',
    'get_data_window', 'windows_intersect', 'window_intersection',
    'window_union']
__version__ = "0.32.0post1"

log = logging.getLogger('rasterio')
class NullHandler(logging.Handler):
    def emit(self, record):
        pass
log.addHandler(NullHandler())


def open(
        path, mode='r',
        driver=None,
        width=None, height=None,
        count=None,
        crs=None, transform=None,
        dtype=None,
        nodata=None,
        **kwargs):
<<<<<<< HEAD
    """Open file at ``path`` in ``mode`` "r" (read), "r+" (read/write),
    or "w" (write) and return a ``Reader`` or ``Updater`` object.

    In write mode, a driver name such as "GTiff" or "JPEG" (see GDAL
    docs or ``gdal_translate --help`` on the command line), ``width``
    (number of pixels per line) and ``height`` (number of lines), the
    ``count`` number of bands in the new file must be specified.
    Additionally, the data type for bands such as ``rasterio.ubyte`` for
    8-bit bands or ``rasterio.uint16`` for 16-bit bands must be
    specified using the ``dtype`` argument.
=======
    """Open raster file at ``path``

    Parameters
    ----------
    mode: string
        "r" (read), "r+" (read/write), or "w" (write)
    driver: string
        driver code specifying the format name (e.g. "GTiff" or "JPEG")
        See GDAL docs at http://www.gdal.org/formats_list.html
        (optional, required for write)
    width: int
        number of pixels per line
        (optional, required for write)
    height: int
        number of lines
        (optional, required for write)
    count: int > 0
        number of bands
        (optional, required for write)
    dtype: rasterio.dtype
        the data type for bands such as ``rasterio.ubyte`` for
        8-bit bands or ``rasterio.uint16`` for 16-bit bands
        (optional, required for write)
    crs: dict or string
        Coordinate reference system
        (optional, recommended for write)
    transform: Affine instance
        Affine transformation mapping the pixel space to geographic space
        (optional, recommended for write)
    nodata: number
        Defines pixel value to be interpreted as null/nodata
        (optional, recommended for write)

    Returns
    -------
    A ``Reader`` or ``Updater`` object.

    Notes
    -----
    In write mode, you must specify at least ``width``, ``height``, ``count``
    and ``dtype``.
>>>>>>> f785812e

    A coordinate reference system for raster datasets in write mode can
    be defined by the ``crs`` argument. It takes Proj4 style mappings
    like

<<<<<<< HEAD
      {'proj': 'longlat', 'ellps': 'WGS84', 'datum': 'WGS84',
       'no_defs': True}
=======
    .. code::

      {'proj': 'longlat', 'ellps': 'WGS84', 'datum': 'WGS84', 'no_defs': True}
>>>>>>> f785812e

    An affine transformation that maps ``col,row`` pixel coordinates to
    ``x,y`` coordinates in the coordinate reference system can be
    specified using the ``transform`` argument. The value should be
    an instance of ``affine.Affine``

    .. code:: python

        >>> from affine import Affine
        >>> Affine(0.5, 0.0, -180.0, 0.0, -0.5, 90.0)

    These coefficients are shown in the figure below.

    .. code::

      | x |   | a  b  c | | c |
      | y | = | d  e  f | | r |
      | 1 |   | 0  0  1 | | 1 |

<<<<<<< HEAD
    a: rate of change of X with respect to increasing column, i.e.
            pixel width
    b: rotation, 0 if the raster is oriented "north up"
    c: X coordinate of the top left corner of the top left pixel
    f: Y coordinate of the top left corner of the top left pixel
    d: rotation, 0 if the raster is oriented "north up"
    e: rate of change of Y with respect to increasing row, usually
            a negative number i.e. -1 * pixel height
    f: Y coordinate of the top left corner of the top left pixel
=======
        a: rate of change of X with respect to increasing column, i.e.  pixel width
        b: rotation, 0 if the raster is oriented "north up"
        c: X coordinate of the top left corner of the top left pixel
        d: rotation, 0 if the raster is oriented "north up"
        e: rate of change of Y with respect to increasing row, usually
                a negative number (i.e. -1 * pixel height) if north-up.
        f: Y coordinate of the top left corner of the top left pixel

    A 6-element sequence of the affine transformation
    matrix coefficients in ``c, a, b, f, d, e`` order,
    (i.e. GDAL geotransform order) will be accepted until 1.0 (deprecated).
>>>>>>> f785812e

    A virtual filesystem can be specified. The ``vfs`` parameter may be
    an Apache Commons VFS style string beginning with "zip://" or
    "tar://"". In this case, the ``path`` must be an absolute path
    within that container.

    """
    if not isinstance(path, string_types):
        raise TypeError("invalid path: %r" % path)
    if mode and not isinstance(mode, string_types):
        raise TypeError("invalid mode: %r" % mode)
    if driver and not isinstance(driver, string_types):
        raise TypeError("invalid driver: %r" % driver)

    if transform:
        transform = guard_transform(transform)
    elif 'affine' in kwargs:
        affine = kwargs.pop('affine')
        transform = guard_transform(affine)

    if mode == 'r':
        from rasterio._io import RasterReader
        s = RasterReader(path)
    elif mode == 'r+':
        from rasterio._io import writer
        s = writer(path, mode)
    elif mode == 'r-':
        from rasterio._base import DatasetReader
        s = DatasetReader(path)
    elif mode == 'w':
        from rasterio._io import writer
        s = writer(path, mode, driver=driver,
                   width=width, height=height, count=count,
                   crs=crs, transform=transform, dtype=dtype,
                   nodata=nodata,
                   **kwargs)
    else:
        raise ValueError(
            "mode string must be one of 'r', 'r+', or 'w', not %s" % mode)
    s.start()
    return s


def copy(src, dst, **kw):
    """Copy a source raster to a new destination with driver specific
    creation options.

    Parameters
    ----------
    src: string
        an existing raster file
    dst: string
        valid path to output file.

    Returns
    -------
    None

    Raises
    ------
    ValueError:
        If source path is not a valid Dataset

    Notes
    -----
    A ``driver`` keyword argument with value like 'GTiff' or 'JPEG' is
    used to control the output format.

    This is the one way to create write-once files like JPEGs.
    """
    from rasterio._copy import RasterCopier
    with drivers():
        return RasterCopier()(src, dst, **kw)


def drivers(**kwargs):
    """Create a gdal environment with registered drivers and
    creation options.

    Parameters
    ----------
    **kwargs:: keyword arguments
        Configuration options that define GDAL driver behavior

        See https://trac.osgeo.org/gdal/wiki/ConfigOptions

    Returns
    -------
    GDALEnv responsible for managing the environment.

    Notes
    -----
    Use as a context manager, ``with rasterio.drivers(): ...``
    """
    if driver_count() == 0:
        log.debug("Creating a chief GDALEnv in drivers()")
        return GDALEnv(True, **kwargs)
    else:
        log.debug("Creating a not-responsible GDALEnv in drivers()")
        return GDALEnv(False, **kwargs)


Band = namedtuple('Band', ['ds', 'bidx', 'dtype', 'shape'])

def band(ds, bidx):
    """Wraps a dataset and a band index up as a 'Band'

    Parameters
    ----------
    ds: rasterio.RasterReader
        Open rasterio dataset
    bidx: int
        Band number, index starting at 1

    Returns
    -------
    a rasterio.Band
    """
    return Band(
        ds,
        bidx,
        set(ds.dtypes).pop(),
        ds.shape)


def pad(array, transform, pad_width, mode=None, **kwargs):
<<<<<<< HEAD
    """Returns a padded array and shifted affine transform matrix.

    Array is padded using `numpy.pad()`."""
=======
    """pad array and adjust affine transform matrix.

    Parameters
    ----------
    array: ndarray
        Numpy ndarray, for best results a 2D array
    transform: Affine transform
        transform object mapping pixel space to coordinates
    pad_width: int
        number of pixels to pad array on all four
    mode: str or function
        define the method for determining padded values

    Returns
    -------
    (array, transform): tuple
        Tuple of new array and affine transform

    Notes
    -----
    See numpy docs for details on mode and other kwargs:
    http://docs.scipy.org/doc/numpy-1.10.0/reference/generated/numpy.pad.html
    """
>>>>>>> f785812e
    import numpy
    transform = guard_transform(transform)
    padded_array = numpy.pad(array, pad_width, mode, **kwargs)
    padded_trans = list(transform)
    padded_trans[2] -= pad_width*padded_trans[0]
    padded_trans[5] -= pad_width*padded_trans[4]
    return padded_array, Affine(*padded_trans[:6])


def get_data_window(arr, nodata=None):
<<<<<<< HEAD
    import warnings
    warnings.warn("Deprecated; Use rasterio.windows instead", DeprecationWarning)
    return windows.get_data_window(arr, nodata)
=======
    """Returns a window for the non-nodata pixels within the input array.

    Parameters
    ----------
    arr: numpy ndarray, <= 3 dimensions
    nodata: number
        If None, will either return a full window if arr is not a masked
        array, or will use the mask to determine non-nodata pixels.
        If provided, it must be a number within the valid range of the dtype
        of the input array.

    Returns
    -------
    ((row_start, row_stop), (col_start, col_stop))
    """

    from rasterio._io import get_data_window
    return get_data_window(arr, nodata)


def window_union(windows):
    """Union windows and return the outermost extent they cover.
>>>>>>> f785812e


def window_union(data):
    import warnings
    warnings.warn("Deprecated; Use rasterio.windows instead", DeprecationWarning)
    return windows.union(data)


<<<<<<< HEAD
def window_intersection(data):
    import warnings
    warnings.warn("Deprecated; Use rasterio.windows instead", DeprecationWarning)
    return windows.intersection(data)

=======
def window_intersection(windows):
    """Intersect windows and return the innermost extent they cover.

    Will raise ValueError if windows do not intersect.

    Parameters
    ----------
    windows: list-like of window objects
        ((row_start, row_stop), (col_start, col_stop))

    Returns
    -------
    ((row_start, row_stop), (col_start, col_stop))
    """

    from rasterio._io import window_intersection
    return window_intersection(windows)


def windows_intersect(windows):
    """Test if windows intersect.

    Parameters
    ----------
    windows: list-like of window objects
        ((row_start, row_stop), (col_start, col_stop))

    Returns
    -------
    boolean:
        True if all windows intersect.
    """
>>>>>>> f785812e

def windows_intersect(data):
    import warnings
    warnings.warn("Deprecated; Use rasterio.windows instead", DeprecationWarning)
    return windows.intersect(data)<|MERGE_RESOLUTION|>--- conflicted
+++ resolved
@@ -22,9 +22,7 @@
 # Classes in rasterio._io are imported below just before we need them.
 
 __all__ = [
-    'band', 'open', 'drivers', 'copy', 'pad',
-    'get_data_window', 'windows_intersect', 'window_intersection',
-    'window_union']
+    'band', 'open', 'drivers', 'copy', 'pad']
 __version__ = "0.32.0post1"
 
 log = logging.getLogger('rasterio')
@@ -43,7 +41,6 @@
         dtype=None,
         nodata=None,
         **kwargs):
-<<<<<<< HEAD
     """Open file at ``path`` in ``mode`` "r" (read), "r+" (read/write),
     or "w" (write) and return a ``Reader`` or ``Updater`` object.
 
@@ -54,8 +51,6 @@
     Additionally, the data type for bands such as ``rasterio.ubyte`` for
     8-bit bands or ``rasterio.uint16`` for 16-bit bands must be
     specified using the ``dtype`` argument.
-=======
-    """Open raster file at ``path``
 
     Parameters
     ----------
@@ -96,20 +91,14 @@
     -----
     In write mode, you must specify at least ``width``, ``height``, ``count``
     and ``dtype``.
->>>>>>> f785812e
 
     A coordinate reference system for raster datasets in write mode can
     be defined by the ``crs`` argument. It takes Proj4 style mappings
     like
 
-<<<<<<< HEAD
-      {'proj': 'longlat', 'ellps': 'WGS84', 'datum': 'WGS84',
-       'no_defs': True}
-=======
     .. code::
 
       {'proj': 'longlat', 'ellps': 'WGS84', 'datum': 'WGS84', 'no_defs': True}
->>>>>>> f785812e
 
     An affine transformation that maps ``col,row`` pixel coordinates to
     ``x,y`` coordinates in the coordinate reference system can be
@@ -129,17 +118,6 @@
       | y | = | d  e  f | | r |
       | 1 |   | 0  0  1 | | 1 |
 
-<<<<<<< HEAD
-    a: rate of change of X with respect to increasing column, i.e.
-            pixel width
-    b: rotation, 0 if the raster is oriented "north up"
-    c: X coordinate of the top left corner of the top left pixel
-    f: Y coordinate of the top left corner of the top left pixel
-    d: rotation, 0 if the raster is oriented "north up"
-    e: rate of change of Y with respect to increasing row, usually
-            a negative number i.e. -1 * pixel height
-    f: Y coordinate of the top left corner of the top left pixel
-=======
         a: rate of change of X with respect to increasing column, i.e.  pixel width
         b: rotation, 0 if the raster is oriented "north up"
         c: X coordinate of the top left corner of the top left pixel
@@ -151,7 +129,6 @@
     A 6-element sequence of the affine transformation
     matrix coefficients in ``c, a, b, f, d, e`` order,
     (i.e. GDAL geotransform order) will be accepted until 1.0 (deprecated).
->>>>>>> f785812e
 
     A virtual filesystem can be specified. The ``vfs`` parameter may be
     an Apache Commons VFS style string beginning with "zip://" or
@@ -278,11 +255,6 @@
 
 
 def pad(array, transform, pad_width, mode=None, **kwargs):
-<<<<<<< HEAD
-    """Returns a padded array and shifted affine transform matrix.
-
-    Array is padded using `numpy.pad()`."""
-=======
     """pad array and adjust affine transform matrix.
 
     Parameters
@@ -306,7 +278,6 @@
     See numpy docs for details on mode and other kwargs:
     http://docs.scipy.org/doc/numpy-1.10.0/reference/generated/numpy.pad.html
     """
->>>>>>> f785812e
     import numpy
     transform = guard_transform(transform)
     padded_array = numpy.pad(array, pad_width, mode, **kwargs)
@@ -317,34 +288,9 @@
 
 
 def get_data_window(arr, nodata=None):
-<<<<<<< HEAD
     import warnings
     warnings.warn("Deprecated; Use rasterio.windows instead", DeprecationWarning)
     return windows.get_data_window(arr, nodata)
-=======
-    """Returns a window for the non-nodata pixels within the input array.
-
-    Parameters
-    ----------
-    arr: numpy ndarray, <= 3 dimensions
-    nodata: number
-        If None, will either return a full window if arr is not a masked
-        array, or will use the mask to determine non-nodata pixels.
-        If provided, it must be a number within the valid range of the dtype
-        of the input array.
-
-    Returns
-    -------
-    ((row_start, row_stop), (col_start, col_stop))
-    """
-
-    from rasterio._io import get_data_window
-    return get_data_window(arr, nodata)
-
-
-def window_union(windows):
-    """Union windows and return the outermost extent they cover.
->>>>>>> f785812e
 
 
 def window_union(data):
@@ -353,47 +299,11 @@
     return windows.union(data)
 
 
-<<<<<<< HEAD
 def window_intersection(data):
     import warnings
     warnings.warn("Deprecated; Use rasterio.windows instead", DeprecationWarning)
     return windows.intersection(data)
 
-=======
-def window_intersection(windows):
-    """Intersect windows and return the innermost extent they cover.
-
-    Will raise ValueError if windows do not intersect.
-
-    Parameters
-    ----------
-    windows: list-like of window objects
-        ((row_start, row_stop), (col_start, col_stop))
-
-    Returns
-    -------
-    ((row_start, row_stop), (col_start, col_stop))
-    """
-
-    from rasterio._io import window_intersection
-    return window_intersection(windows)
-
-
-def windows_intersect(windows):
-    """Test if windows intersect.
-
-    Parameters
-    ----------
-    windows: list-like of window objects
-        ((row_start, row_stop), (col_start, col_stop))
-
-    Returns
-    -------
-    boolean:
-        True if all windows intersect.
-    """
->>>>>>> f785812e
-
 def windows_intersect(data):
     import warnings
     warnings.warn("Deprecated; Use rasterio.windows instead", DeprecationWarning)
